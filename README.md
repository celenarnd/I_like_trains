--- conflicted
+++ resolved
@@ -9,17 +9,8 @@
 passengers. The more passengers a train is carrying, the longer and slower it becomes. Programs are therefore expected
 to implement various strategies and avoid collisions.
 
-<<<<<<< HEAD
 The student's objective will be to modify the agent.py file (and only this one) to remotely control a train managed by a server according to his environment.
 The agent must make travel decisions for the train, as well as the game board with the Pygam Library.
-=======
-Students start by modifying client/agent.py. Additional files can be added to the client/ directory but don't modify the
-other existing files in the client/ directory.
-
-The student also have to implement draw_passengers() and draw_trains() functions in client/renderer.py to display the
-passengers and trains.
-
->>>>>>> 674ab7af
 
 ## Setup Instructions
 
@@ -30,13 +21,8 @@
 
 ### 1. (Optional) Start a local server for testing
 
-<<<<<<< HEAD
 You can start a local server by executing `python server/server.py` if you want to test the client locally. This will start a server on the default port (5000) of your computer.
 Then, open another terminal, go to the project folder, enter the virtual environment, and execute `python client/client.py` to connect to the local server. This is optional, but recommended for testing before connecting to the distant server.
-=======
-The student can start a local server by executing `python server/server.py`. This will start a server on the default port (5555) of his computer.
-The student can then open another terminal, go to the project folder, enter the virtual environment, and execute `python client/client.py` to connect to the local server. This is optional, but recommended for testing before connecting to the remote server.
->>>>>>> 674ab7af
 
 ### 2. Execute the client
 
